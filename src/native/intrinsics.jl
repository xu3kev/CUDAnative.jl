# Native intrinsics

export
    # Indexing and dimensions
    # TODO: dynamically export
    threadIdx_x, threadIdx_y, threadIdx_z,
    blockDim_x, blockDim_y, blockDim_z,
    blockIdx_x, blockIdx_y, blockIdx_z,
    gridDim_x, gridDim_y, gridDim_z,
    warpsize,

    # Memory management
    sync_threads,
    setCuSharedMem, getCuSharedMem,

    # Math
    sin, cos,
    floor, abs,
    sqrt,
    exp, log


#
# Indexing and dimensions
#

for dim in (:x, :y, :z)
    # Thread index
    fname = symbol("threadIdx_$dim")
    intrinsic = "llvm.nvvm.read.ptx.sreg.tid.$dim"
    @eval begin
        $fname() = Base.llvmcall(
            ($("""declare i32 @$intrinsic() readnone nounwind"""),
             $("""%1 = tail call i32 @$intrinsic()
                  ret i32 %1""")),
            Int32, Tuple{}) + 1
    end

    # Block dimension (#threads per block)
    fname = symbol("blockDim_$dim")
    intrinsic = "llvm.nvvm.read.ptx.sreg.ntid.$dim"
    @eval begin
        $fname() = Base.llvmcall(
            ($("""declare i32 @$intrinsic() readnone nounwind"""),
             $("""%1 = tail call i32 @$intrinsic()
                  ret i32 %1""")),
            Int32, Tuple{})
    end

    # Block index
    fname = symbol("blockIdx_$dim")
    intrinsic = "llvm.nvvm.read.ptx.sreg.ctaid.$dim"
    @eval begin
        $fname() = Base.llvmcall(
            ($("""declare i32 @$intrinsic() readnone nounwind"""),
             $("""%1 = tail call i32 @$intrinsic()
                  ret i32 %1""")),
            Int32, Tuple{}) + 1
    end

    # Grid dimension (#blocks)
    fname = symbol("gridDim_$dim")
    intrinsic = "llvm.nvvm.read.ptx.sreg.nctaid.$dim"
    @eval begin
        $fname() = Base.llvmcall(
            ($("""declare i32 @$intrinsic() readnone nounwind"""),
             $("""%1 = tail call i32 @$intrinsic()
                  ret i32 %1""")),
            Int32, Tuple{})
    end
end

# Tuple accessors
# TODO: these get boxed no matter what -- avoid that!
#threadId() = (threadIdx_x(), threadIdx_y(), threadIdx_z())
#blockDim() = (blockDim_x(), blockDim_y(), blockDim_z())
#blockId() = (blockIdx_x(), blockIdx_y(), blockIdx_z())
#gridDim() = (gridDim_x(), gridDim_y(), gridDim_z())

# Warpsize
warpsize() = Base.llvmcall(
    ("""declare i32 @llvm.nvvm.read.ptx.sreg.warpsize() readnone nounwind""",
     """%1 = tail call i32 @llvm.nvvm.read.ptx.sreg.warpsize()
        ret i32 %1"""),
    Int32, Tuple{})


#
# Memory management
#

# Synchronization
sync_threads() = Base.llvmcall(
    ("""declare void @llvm.nvvm.barrier0() readnone nounwind""",
     """call void @llvm.nvvm.barrier0()
        ret void"""),
    Void, Tuple{})

# Shared memory
setCuSharedMem(shmem, index, value) = Base.llvmcall(
    ("""@shmem = external addrspace(3) global [0 x float]""",
     """%4 = tail call float addrspace(3)* @llvm.nvvm.ptr.gen.to.shared.p3f32.p0f32( float* %0 )
        %5 = getelementptr inbounds float addrspace(3)* %4, i64 %1
        store float %2, float addrspace(3)* %5
        ret void"""),
    Void, Tuple{Ptr{Float32}, Int64, Float32}, shmem, index-1, value)
getCuSharedMem(shmem, index) = Base.llvmcall(
    ("""@shmem = external addrspace(3) global [0 x float]""",
     """%3 = tail call float addrspace(3)* @llvm.nvvm.ptr.gen.to.shared.p3f32.p0f32( float* %0 )
       %4 = getelementptr inbounds float addrspace(3)* %3, i64 %1
       %5 = load float addrspace(3)* %4
       ret float %5"""),
    Float32, Tuple{Ptr{Float32}, Int64}, shmem, index-1)


#
# Math
#

# Trigonometric
sin(x::Float32) = Base.llvmcall(
    ("""declare float @__nv_sinf(float)""",
     """%2 = call float @__nv_sinf(float %0)
        ret float %2"""),
    Float32, Tuple{Float32}, x)
sin(x::Float64) = Base.llvmcall(
    ("""declare double @__nv_sin(double)""",
     """%2 = call double @__nv_sin(double %0)
        ret double %2"""),
    Float64, Tuple{Float64} , x)
cos(x::Float32) = Base.llvmcall(
    ("""declare float @__nv_cosf(float)""",
     """%2 = call float @__nv_cosf(float %0)
        ret float %2"""),
    Float32, Tuple{Float32}, x)
cos(x::Float64) = Base.llvmcall(
    ("""declare double @__nv_cos(double)""",
     """%2 = call double @__nv_cos(double %0)
        ret double %2"""),
    Float64, Tuple{Float64}, x)

# Rounding
floor(x::Float32) = Base.llvmcall(
    ("""declare float @__nv_floorf(float)""",
     """%2 = call float @__nv_floorf(float %0)
        ret float %2"""),
    Float32, Tuple{Float32}, x)
floor(x::Float64) = Base.llvmcall(
    ("""declare double @__nv_floor(double)""",
     """%2 = call double @__nv_floor(double %0)
        ret double %2"""),
<<<<<<< HEAD
    Float64, Tuple{Float64}, x)
=======
    Float64, (Float64,), x)
abs(x::Int32) = Base.llvmcall(
    ("""declare i32 @__nv_abs(i32)""",
     """%2 = call i32 @__nv_abs(i32 %0)
        ret i32 %2"""),
    Int32, (Int32,), x)
abs(x::Float32) = Base.llvmcall(
    ("""declare float @__nv_fabsf(float)""",
     """%2 = call float @__nv_fabsf(float %0)
        ret float %2"""),
    Float32, (Float32,), x)
abs(x::Float64) = Base.llvmcall(
    ("""declare double @__nv_fabs(double)""",
     """%2 = call double @__nv_fabs(double %0)
        ret double %2"""),
    Float64, (Float64,), x)


# Square root
sqrt(x::Float32) = Base.llvmcall(
    ("""declare float @__nv_sqrtf(float)""",
     """%2 = call float @__nv_sqrtf(float %0)
        ret float %2"""),
    Float32, (Float32,), x)
sqrt(x::Float64) = Base.llvmcall(
    ("""declare double @__nv_sqrt(double)""",
     """%2 = call double @__nv_sqrt(double %0)
        ret double %2"""),
    Float64, (Float64,), x)

# Log and exp
exp(x::Float32) = Base.llvmcall(
    ("""declare float @__nv_expf(float)""",
     """%2 = call float @__nv_expf(float %0)
        ret float %2"""),
    Float32, (Float32,), x)
exp(x::Float64) = Base.llvmcall(
    ("""declare double @__nv_exp(double)""",
     """%2 = call double @__nv_exp(double %0)
        ret double %2"""),
    Float64, (Float64,), x)
log(x::Float32) = Base.llvmcall(
    ("""declare float @__nv_logf(float)""",
     """%2 = call float @__nv_logf(float %0)
        ret float %2"""),
    Float32, (Float32,), x)
log(x::Float64) = Base.llvmcall(
    ("""declare double @__nv_log(double)""",
     """%2 = call double @__nv_log(double %0)
        ret double %2"""),
    Float64, (Float64,), x)
>>>>>>> 584a9d0c
<|MERGE_RESOLUTION|>--- conflicted
+++ resolved
@@ -149,25 +149,22 @@
     ("""declare double @__nv_floor(double)""",
      """%2 = call double @__nv_floor(double %0)
         ret double %2"""),
-<<<<<<< HEAD
-    Float64, Tuple{Float64}, x)
-=======
-    Float64, (Float64,), x)
+    Float64, Tuple{Float64}, x)
 abs(x::Int32) = Base.llvmcall(
     ("""declare i32 @__nv_abs(i32)""",
      """%2 = call i32 @__nv_abs(i32 %0)
         ret i32 %2"""),
-    Int32, (Int32,), x)
+    Int32, Tuple{Int32}, x)
 abs(x::Float32) = Base.llvmcall(
     ("""declare float @__nv_fabsf(float)""",
      """%2 = call float @__nv_fabsf(float %0)
         ret float %2"""),
-    Float32, (Float32,), x)
+    Float32, Tuple{Float32}, x)
 abs(x::Float64) = Base.llvmcall(
     ("""declare double @__nv_fabs(double)""",
      """%2 = call double @__nv_fabs(double %0)
         ret double %2"""),
-    Float64, (Float64,), x)
+    Float64, Tuple{Float64}, x)
 
 
 # Square root
@@ -175,32 +172,31 @@
     ("""declare float @__nv_sqrtf(float)""",
      """%2 = call float @__nv_sqrtf(float %0)
         ret float %2"""),
-    Float32, (Float32,), x)
+    Float32, Tuple{Float32}, x)
 sqrt(x::Float64) = Base.llvmcall(
     ("""declare double @__nv_sqrt(double)""",
      """%2 = call double @__nv_sqrt(double %0)
         ret double %2"""),
-    Float64, (Float64,), x)
+    Float64, Tuple{Float64}, x)
 
 # Log and exp
 exp(x::Float32) = Base.llvmcall(
     ("""declare float @__nv_expf(float)""",
      """%2 = call float @__nv_expf(float %0)
         ret float %2"""),
-    Float32, (Float32,), x)
+    Float32, Tuple{Float32}, x)
 exp(x::Float64) = Base.llvmcall(
     ("""declare double @__nv_exp(double)""",
      """%2 = call double @__nv_exp(double %0)
         ret double %2"""),
-    Float64, (Float64,), x)
+    Float64, Tuple{Float64}, x)
 log(x::Float32) = Base.llvmcall(
     ("""declare float @__nv_logf(float)""",
      """%2 = call float @__nv_logf(float %0)
         ret float %2"""),
-    Float32, (Float32,), x)
+    Float32, Tuple{Float32}, x)
 log(x::Float64) = Base.llvmcall(
     ("""declare double @__nv_log(double)""",
      """%2 = call double @__nv_log(double %0)
         ret double %2"""),
-    Float64, (Float64,), x)
->>>>>>> 584a9d0c
+    Float64, Tuple{Float64}, x)